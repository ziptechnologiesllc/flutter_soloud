// ignore_for_file: require_trailing_commas, avoid_positional_boolean_parameters

import 'dart:async';
import 'dart:ffi' as ffi;
import 'dart:isolate';

import 'package:flutter_soloud/flutter_soloud.dart';
import 'package:flutter_soloud/src/audio_isolate.dart';
import 'package:flutter_soloud/src/soloud_controller.dart';
import 'package:logging/logging.dart';

/// sound event types
enum SoundEvent {
  /// handle reached the end of playback
  handleIsNoMoreValid,

  /// the sound has been disposed
  soundDisposed,
}

/// the type sent back to the user when a sound event occurs
typedef StreamSoundEvent = ({SoundEvent event, SoundProps sound, int handle});

/// the sound class
class SoundProps {
  ///
  SoundProps(this.soundHash);

  /// the [hash] returned by [loadFile()]
  final int soundHash;

  /// handles of this sound. Multiple instances of this sound can be
  /// played, each with their unique handle
  Set<int> handle = {};

  ///
  // TODO(me): make marker keys time able to trigger an event
  List<double> keys = [];

  /// the user can listen ie when a sound ends or key events (TODO)
  StreamController<StreamSoundEvent> soundEvents = StreamController.broadcast();

  @override
  String toString() {
    return 'soundHash: $soundHash has ${handle.length} active handles';
  }
}

/// The events exposed by the plugin
enum AudioEvent {
  /// emitted when audio isolate is started
  isolateStarted,

  /// emitted when audio isolate is stopped
  isolateStopped,

  /// emitted when audio capture is started
  captureStarted,

  /// emitted when audio capture is stopped
  captureStopped,
}

/// The main class to call all the audio methods
///
class SoLoud {
  static final Logger _log = Logger('flutter_soloud.SoLoud');

  ///
  factory SoLoud() => _instance ??= SoLoud._();

  SoLoud._();

  static SoLoud? _instance;

  /// the way to talk to the audio isolate
  SendPort? _mainToIsolateStream;

  /// internally used to listen from isolate
  StreamController<dynamic>? _returnedEvent;

  /// the isolate used to spawn the audio management
  Isolate? _isolate;

  /// the way to receive events from audio isolate
  ReceivePort? _isolateToMainStream;

  /// Stream audio events
  StreamController<AudioEvent> audioEvent = StreamController.broadcast();

  /// status of player
  bool isPlayerInited = false;

  /// status of capture
  bool isCaptureInited = false;

  /// Used both in main and audio isolates
  /// should be synchronized with each other
  final List<SoundProps> activeSounds = [];

  /// Wait for the isolate to return after the event has been completed.
  /// The event must be recognized by [event] and [args] sent to
  /// the audio isolate.
  /// ie:
  /// - call [loadFile()] with completeFileName arg
  /// - wait the audio isolate to call the FFI loadFile function
  /// - the audio isolate will then send back the args used in the call and
  ///   eventually the return value of the FFI function
  ///
  Future<dynamic> _waitForEvent(MessageEvents event, Record args) async {
    final completer = Completer<dynamic>();

    await _returnedEvent?.stream.firstWhere((element) {
      final e = element as Map<String, Object?>;

      // if the event with its args are what we are waiting for...
      if ((e['event']! as MessageEvents) != event) return false;
      if ((e['args']! as Record) != args) return false;

      // return the result
      completer.complete(e['return']);
      return true;
    });

    return completer.future;
  }

  /// Start the audio isolate and listen for messages coming from it.
  /// Messages are streamed with [_returnedEvent] and processed
  /// by [_waitForEvent] when they come.
  ///
  Future<PlayerErrors> startIsolate() async {
    _log.finest('startIsolate() called');
    if (_isolate != null) return PlayerErrors.isolateAlreadyStarted;
    activeSounds.clear();
    final completer = Completer<PlayerErrors>();
    _isolateToMainStream = ReceivePort();
    _returnedEvent = StreamController.broadcast();

    _isolateToMainStream?.listen((data) {
      if (data is SendPort) {
        _mainToIsolateStream = data;

        /// finally start the audio engine
        initEngine().then((value) {
          if (value == PlayerErrors.noError) {
            audioEvent.add(AudioEvent.isolateStarted);
          }
          completer.complete(value);
        });
      } else {
        _log.finest(() => 'main isolate received: $data');
        if (data is StreamSoundEvent) {
          /// TODO: replace with pkg:logger
          debugPrint('@@@@@@@@@@@ SOUND EVENT: ${data.event}  '
              'handle: ${data.handle}  '
              'sound: ${data.sound}');
          /// find the sound which received the [SoundEvent] and...
          final sound = activeSounds.firstWhere(
            (sound) => sound.soundHash == data.sound.soundHash,
            orElse: () {
<<<<<<< HEAD
              _log.info(() => 'Received an event for sound with handle: '
                  "${data.handle} but such sound isn't among activeSounds.");
=======
              /// TODO: replace with pkg:logger
              debugPrint('Receive an event for sound with handle: '
                  '${data.handle} but there is not that sound! '
                  'Call the Police!');
>>>>>>> da58569d
              return SoundProps(0);
            },
          );

          /// send the disposed event to listeners and remove the sound
          if (data.event == SoundEvent.soundDisposed) {
            sound.soundEvents.add(data);
            activeSounds.removeWhere(
                (element) => element.soundHash == data.sound.soundHash);
          }

          /// send the handle event to the listeners and remove it
          if (data.event == SoundEvent.handleIsNoMoreValid) {
            /// ...put in its own stream the event, then remove the handle
            if (sound.soundHash != 0) {
              sound.soundEvents.add(data);
              sound.handle.removeWhere(
                (handle) {
                  return handle == data.handle;
                },
              );
            }
          }
        } else {
          // if not a StreamSoundEvent, queue this into [_returnedEvent]
          _returnedEvent?.add(data);
        }
      }
    });

    _isolate =
        await Isolate.spawn(audioIsolate, _isolateToMainStream!.sendPort);
    if (_isolate == null) return PlayerErrors.isolateNotStarted;

    return completer.future;
  }

  /// Stop the loop, stop the engine and kill the isolate
  ///
  /// Return true if success
  ///
  Future<bool> stopIsolate() async {
    _log.finest('stopIsolate() called');
    if (_isolate == null || !isPlayerInited) return false;
    await disposeAllSound();
    // engine will be disposed in the audio isolate, so just set this variable
    isPlayerInited = false;
    await _stopLoop();
    _mainToIsolateStream?.send(
      {
        'event': MessageEvents.exitIsolate,
        'args': (),
      },
    );
    await _waitForEvent(MessageEvents.exitIsolate, ());
    await _returnedEvent?.close();
    _returnedEvent = null;
    _isolateToMainStream?.close();
    _isolateToMainStream = null;
    _isolate?.kill();
    _isolate = null;
    audioEvent.add(AudioEvent.isolateStopped);
    return true;
  }

  /// return true if the audio isolate is running
  ///
  bool isIsolateRunning() {
    return _isolate != null;
  }

  //////////////////////////////////////////////////
  /// isolate loop events management
  //////////////////////////////////////////////////

  /// Start the isolate loop to catch the end
  /// of sounds (handles) playback or keys
  ///
  /// The loop recursively call itself to check the state of
  /// all active sound handles. Therefore it can cause some lag for
  /// other event calls.
  /// Not starting this will implies not receive [SoundEvent]s,
  /// it will therefore be up to the developer to check
  /// the sound handle validity
  ///
  Future<bool> _startLoop() async {
    _log.finest('_startLoop() called');
    if (_isolate == null || !isPlayerInited) return false;

    _mainToIsolateStream?.send(
      {
        'event': MessageEvents.startLoop,
        'args': (),
      },
    );
    await _waitForEvent(MessageEvents.startLoop, ());
    return true;
  }

  /// stop the [SoundEvent]s loop
  ///
  Future<bool> _stopLoop() async {
    _log.finest('_stopLoop() called');
    if (_isolate == null || !isPlayerInited) return false;

    _mainToIsolateStream?.send(
      {
        'event': MessageEvents.stopLoop,
        'args': (),
      },
    );
    await _waitForEvent(MessageEvents.stopLoop, ());
    return true;
  }

  // ////////////////////////////////////////////////
  // Below all the methods implemented with FFI for the player
  // ////////////////////////////////////////////////

  /// Initialize the audio engine.
  ///
  /// Defaults are:
  /// Miniaudio audio backend
  /// sample rate 44100
  /// buffer 2048
  ///
  Future<PlayerErrors> initEngine() async {
    _log.finest('initEngine() called');
    if (_isolate == null) return PlayerErrors.isolateNotStarted;
    _mainToIsolateStream?.send(
      {
        'event': MessageEvents.initEngine,
        'args': (),
      },
    );
    final ret =
        await _waitForEvent(MessageEvents.initEngine, ()) as PlayerErrors;
    isPlayerInited = ret == PlayerErrors.noError;
    _logPlayerError(ret, from: 'initEngine() result');

    /// start also the loop in the audio isolate
    if (isPlayerInited) {
      await _startLoop();
    }
    return ret;
  }

  /// Stop the engine
  /// The audio isolate doesn't get killed
  ///
  /// Returns true if success
  ///
  Future<bool> disposeEngine() async {
    _log.finest('disposeEngine() called');
    if (_isolate == null || !isPlayerInited) return false;

    await disposeAllSound();

    /// first stop the loop
    await _stopLoop();

    /// then ask to audio isolate to dispose the engine
    _mainToIsolateStream?.send(
      {
        'event': MessageEvents.disposeEngine,
        'args': (),
      },
    );
    await _waitForEvent(MessageEvents.disposeEngine, ());
    return true;
  }

  /// Load a new sound to be played once or multiple times later
  ///
  /// [completeFileName] the complete file path.
  /// [LoadMode] if `LoadMode.memory`, the whole uncompressed RAW PCM 
  /// audio is loaded into memory. Used to prevent gaps or lags
  /// when seeking/starting a sound (less CPU, more memory allocated).
  /// If `LoadMode.disk` is used, the audio data is loaded 
  /// from the given file when needed (more CPU, less memory allocated).
  /// See the [seek] note problem when using [LoadMode] = `LoadMode.disk`.
  /// Default is `LoadMode.memory`.
  /// Returns PlayerErrors.noError if success and a new sound.
  ///
  Future<({PlayerErrors error, SoundProps? sound})> loadFile(
    String completeFileName, {
    LoadMode mode = LoadMode.memory,
  }) async {
    if (!isPlayerInited) {
      _log.severe(() => 'loadFile(): ${PlayerErrors.engineNotInited}');
      return (error: PlayerErrors.engineNotInited, sound: null);
    }
    _mainToIsolateStream?.send(
      {
        'event': MessageEvents.loadFile,
        'args': (completeFileName: completeFileName, mode: mode),
      },
    );
    final ret = (await _waitForEvent(
      MessageEvents.loadFile,
      (completeFileName: completeFileName, mode: mode),
    )) as ({PlayerErrors error, SoundProps? sound});
    if (ret.error == PlayerErrors.noError) {
      activeSounds.add(ret.sound!);
    }
    _logPlayerError(ret.error, from: 'loadFile() result');
    return (error: ret.error, sound: ret.sound);
  }

  /// Load a new waveform to be played once or multiple times later
  ///
  /// [waveform]
  /// [superWave]
  /// [scale]
  /// [detune]
  /// [hash] return hash of the sound
  /// Returns [PlayerErrors.noError] if success
  Future<({PlayerErrors error, SoundProps? sound})> loadWaveform(
    WaveForm waveform,
    bool superWave,
    double scale,
    double detune,
  ) async {
    if (!isPlayerInited) {
      _log.severe(() => 'loadWaveform(): ${PlayerErrors.engineNotInited}');
      return (error: PlayerErrors.engineNotInited, sound: null);
    }
    _mainToIsolateStream?.send(
      {
        'event': MessageEvents.loadWaveform,
        'args': (
          waveForm: waveform.index,
          superWave: superWave,
          scale: scale,
          detune: detune,
        ),
      },
    );
    final ret = (await _waitForEvent(
      MessageEvents.loadWaveform,
      (
        waveForm: waveform.index,
        superWave: superWave,
        scale: scale,
        detune: detune,
      ),
    )) as ({PlayerErrors error, SoundProps? sound});
    if (ret.error == PlayerErrors.noError) {
      activeSounds.add(ret.sound!);
    }
    _logPlayerError(ret.error, from: 'loadWaveform() result');
    return (error: ret.error, sound: ret.sound);
  }

  /// Set the scale of an already loaded waveform identified by [sound]
  ///
  /// [sound] the sound of a waveform
  /// [newWaveform]
  PlayerErrors setWaveform(SoundProps sound, WaveForm newWaveform) {
    if (!isPlayerInited) {
      _log.severe(() => 'setWaveform(): ${PlayerErrors.engineNotInited}');
      return PlayerErrors.engineNotInited;
    }
    SoLoudController().soLoudFFI.setWaveform(sound.soundHash, newWaveform);
    return PlayerErrors.noError;
  }

  /// Set the scale of an already loaded waveform identified by [sound]
  ///
  /// [sound] the sound of a waveform
  /// [newScale]
  PlayerErrors setWaveformScale(SoundProps sound, double newScale) {
    if (!isPlayerInited) {
      _log.severe(() => 'setWaveformScale(): ${PlayerErrors.engineNotInited}');
      return PlayerErrors.engineNotInited;
    }
    SoLoudController().soLoudFFI.setWaveformScale(sound.soundHash, newScale);
    return PlayerErrors.noError;
  }

  /// Set the scale of an already loaded waveform identified by [sound]
  ///
  /// [sound] the sound of a waveform
  /// [newDetune]
  PlayerErrors setWaveformDetune(SoundProps sound, double newDetune) {
    if (!isPlayerInited) {
      _log.severe(() => 'setWaveformDetune(): ${PlayerErrors.engineNotInited}');
      return PlayerErrors.engineNotInited;
    }
    SoLoudController().soLoudFFI.setWaveformDetune(sound.soundHash, newDetune);
    return PlayerErrors.noError;
  }

  /// Set a new frequency of an already loaded waveform identified by [sound]
  ///
  /// [sound] the sound of a waveform
  /// [newFreq]
  PlayerErrors setWaveformFreq(SoundProps sound, double newFreq) {
    if (!isPlayerInited) {
      _log.severe(() => 'setWaveformFreq(): ${PlayerErrors.engineNotInited}');
      return PlayerErrors.engineNotInited;
    }
    SoLoudController().soLoudFFI.setWaveformFreq(sound.soundHash, newFreq);
    return PlayerErrors.noError;
  }

  /// Set a new frequency of an already loaded waveform identified by [sound]
  ///
  /// [sound] the sound of a waveform
  /// [superwave]
  PlayerErrors setWaveformSuperWave(SoundProps sound, bool superwave) {
    if (!isPlayerInited) {
      _log.severe(
          () => 'setWaveformSuperWave(): ${PlayerErrors.engineNotInited}');
      return PlayerErrors.engineNotInited;
    }
    SoLoudController().soLoudFFI.setWaveformSuperWave(
          sound.soundHash,
          superwave ? 1 : 0,
        );
    return PlayerErrors.noError;
  }

  /// Speech the given text
  ///
  /// [textToSpeech] the text to be spoken
  /// Returns PlayerErrors.noError if success and a new sound
  ///
  Future<({PlayerErrors error, SoundProps sound})> speechText(
    String textToSpeech,
  ) async {
    if (!isPlayerInited) {
      _log.severe(() => 'speechText(): ${PlayerErrors.engineNotInited}');
      return (error: PlayerErrors.engineNotInited, sound: SoundProps(-1));
    }
    _mainToIsolateStream?.send(
      {
        'event': MessageEvents.speechText,
        'args': (textToSpeech: textToSpeech),
      },
    );
    final ret = (await _waitForEvent(
      MessageEvents.speechText,
      (textToSpeech: textToSpeech),
    )) as ({PlayerErrors error, SoundProps sound});
    _logPlayerError(ret.error, from: 'speechText() result');
    if (ret.error == PlayerErrors.noError) {
      activeSounds.add(ret.sound);
    }
    return (error: ret.error, sound: activeSounds.last);
  }

  /// Play already loaded sound identified by [sound]
  ///
  /// [sound] the sound to play
  /// [volume] 1.0f full volume
  /// [pan] 0.0f centered
  /// [paused] 0 not pause
  /// Returns PlayerErrors.noError if success, the new sound and
  /// the new handle newHandle
  ///
  Future<({PlayerErrors error, SoundProps sound, int newHandle})> play(
    SoundProps sound, {
    double volume = 1,
    double pan = 0,
    bool paused = false,
  }) async {
    if (!isPlayerInited) {
      _log.severe(() => 'play(): ${PlayerErrors.engineNotInited}');
      return (error: PlayerErrors.engineNotInited, sound: sound, newHandle: 0);
    }
    _mainToIsolateStream?.send(
      {
        'event': MessageEvents.play,
        'args': (
          soundHash: sound.soundHash,
          volume: volume,
          pan: pan,
          paused: paused
        ),
      },
    );
    final ret = (await _waitForEvent(
      MessageEvents.play,
      (soundHash: sound.soundHash, volume: volume, pan: pan, paused: paused),
    )) as ({PlayerErrors error, int newHandle});
    _logPlayerError(ret.error, from: 'play()');
    if (ret.error != PlayerErrors.noError) {
      return (error: ret.error, sound: sound, newHandle: 0);
    }

    try {
      /// add the new handle to the sound
      activeSounds
          .firstWhere((s) => s.soundHash == sound.soundHash)
          .handle
          .add(ret.newHandle);
      sound.handle.add(ret.newHandle);
    } catch (e) {
      _log.severe('play(): soundHash ${sound.soundHash} not found', e);
      return (
        error: PlayerErrors.soundHashNotFound,
        sound: sound,
        newHandle: 0
      );
    }
    return (
      error: PlayerErrors.noError,
      sound: sound,
      newHandle: ret.newHandle
    );
  }

  /// Pause or unpause already loaded sound identified by [handle]
  ///
  /// [handle] the sound handle
  /// Returns [PlayerErrors.noError] if success
  ///
  PlayerErrors pauseSwitch(int handle) {
    if (!isPlayerInited) {
      _log.severe(() => 'pauseSwitch(): ${PlayerErrors.engineNotInited}');
      return PlayerErrors.engineNotInited;
    }
    SoLoudController().soLoudFFI.pauseSwitch(handle);
    return PlayerErrors.noError;
  }

  /// Pause or unpause already loaded sound identified by [handle]
  ///
  /// [handle] the sound handle
  /// Returns [PlayerErrors.noError] if success
  ///
  PlayerErrors setPause(int handle, bool pause) {
    if (!isPlayerInited) {
      _log.severe(() => 'setPause(): ${PlayerErrors.engineNotInited}');
      return PlayerErrors.engineNotInited;
    }
    SoLoudController().soLoudFFI.setPause(handle, pause ? 1 : 0);
    return PlayerErrors.noError;
  }

  /// Gets the pause state
  ///
  /// [handle] the sound handle
  /// Return [PlayerErrors.noError] on success and true if paused
  ///
  ({PlayerErrors error, bool pause}) getPause(int handle) {
    if (!isPlayerInited) {
      _log.severe(() => 'getPause(): ${PlayerErrors.engineNotInited}');
      return (error: PlayerErrors.engineNotInited, pause: false);
    }
    final ret = SoLoudController().soLoudFFI.getPause(handle);
    return (error: PlayerErrors.noError, pause: ret);
  }

  /// Set a sound's relative play speed.
  /// Setting the value to 0 will cause undefined behavior, likely a crash.
  /// Change the relative play speed of a sample. This changes the effective
  /// sample rate while leaving the base sample rate alone.
  ///
  /// Note that playing a sound at a higher sample rate will require SoLoud
  /// to request more samples from the sound source, which will require more
  /// memory and more processing power. Playing at a slower sample
  /// rate is cheaper.
  ///
  /// [handle] the sound handle
  /// [speed] the new speed
  PlayerErrors setRelativePlaySpeed(int handle, double speed) {
    if (!isPlayerInited) {
      _log.severe(
          () => 'setRelativePlaySpeed(): ${PlayerErrors.engineNotInited}');
      return PlayerErrors.engineNotInited;
    }
    SoLoudController().soLoudFFI.setRelativePlaySpeed(handle, speed);
    return PlayerErrors.noError;
  }

  /// Return the current play speed.
  ///
  /// [handle] the sound handle
  ({PlayerErrors error, double speed}) getRelativePlaySpeed(int handle) {
    if (!isPlayerInited) {
      _log.severe(
          () => 'getRelativePlaySpeed(): ${PlayerErrors.engineNotInited}');
      return (error: PlayerErrors.engineNotInited, speed: 1);
    }
    final ret = SoLoudController().soLoudFFI.getRelativePlaySpeed(handle);
    return (error: PlayerErrors.noError, speed: ret);
  }

  /// Stop already loaded sound identified by [handle] and clear it from the
  /// sound handle list
  ///
  /// [handle] the sound handle to stop
  /// Return [PlayerErrors.noError] on success
  ///
  Future<PlayerErrors> stop(int handle) async {
    if (!isPlayerInited) {
      _log.severe(() => 'stop(): ${PlayerErrors.engineNotInited}');
      return PlayerErrors.engineNotInited;
    }
    _mainToIsolateStream?.send(
      {
        'event': MessageEvents.stop,
        'args': (handle: handle),
      },
    );
    await _waitForEvent(MessageEvents.stop, (handle: handle));

    /// find a sound with this handle and remove that handle from the list
    for (final sound in activeSounds) {
      sound.handle.removeWhere((element) => element == handle);
    }
    return PlayerErrors.noError;
  }

  /// Stop all handles of the already loaded sound identified
  /// by soundHash of [sound] and dispose it
  ///
  /// [sound] the sound to clear
  /// Return [PlayerErrors.noError] on success
  ///
  Future<PlayerErrors> disposeSound(SoundProps sound) async {
    if (!isPlayerInited) {
      _log.severe(() => 'disposeSound(): ${PlayerErrors.engineNotInited}');
      return PlayerErrors.engineNotInited;
    }
    _mainToIsolateStream?.send(
      {
        'event': MessageEvents.disposeSound,
        'args': (soundHash: sound.soundHash),
      },
    );
    await _waitForEvent(
        MessageEvents.disposeSound, (soundHash: sound.soundHash));

    /// remove the sound with [soundHash]
    activeSounds.removeWhere(
      (element) {
        return element.soundHash == sound.soundHash;
      },
    );
    return PlayerErrors.noError;
  }

  /// Dispose all sounds already loaded. Complete silence
  ///
  /// Return [PlayerErrors.noError] on success
  ///
  Future<PlayerErrors> disposeAllSound() async {
    if (!isPlayerInited) {
      _log.severe(() => 'disposeAllSound(): ${PlayerErrors.engineNotInited}');
      return PlayerErrors.engineNotInited;
    }
    _mainToIsolateStream?.send(
      {
        'event': MessageEvents.disposeAllSound,
        'args': (),
      },
    );
    await _waitForEvent(MessageEvents.disposeAllSound, ());

    /// remove the sound with [soundHash]
    activeSounds.clear();
    return PlayerErrors.noError;
  }

  /// This function can be used to set a sample to play on repeat,
  /// instead of just playing once
  ///
  /// [handle] the handle for which enable or disable the loop
  /// [enable]
  /// Return [PlayerErrors.noError] on success
  ///
  PlayerErrors setLooping(int handle, bool enable) {
    if (!isPlayerInited) {
      _log.severe(() => 'setLooping(): ${PlayerErrors.engineNotInited}');
      return PlayerErrors.engineNotInited;
    }
    SoLoudController().soLoudFFI.setLooping(handle, enable);
    return PlayerErrors.noError;
  }

  /// Enable or disable visualization.
  /// When enabled it will be possible to get FFT and wave data.
  ///
  /// [enabled]
  /// Return [PlayerErrors.noError] on success
  ///
  PlayerErrors setVisualizationEnabled(bool enabled) {
    if (!isPlayerInited) {
      _log.severe('setVisualizationEnabled(): ${PlayerErrors.engineNotInited}');
      return PlayerErrors.engineNotInited;
    }
    SoLoudController().soLoudFFI.setVisualizationEnabled(enabled);
    return PlayerErrors.noError;
  }

  /// Get the sound length in seconds
  ///
  /// [sound] the sound hash to get the length
  /// returns sound length in seconds
  ///
  ({PlayerErrors error, double length}) getLength(SoundProps sound) {
    if (!isPlayerInited) {
      _log.severe(() => 'getLength(): ${PlayerErrors.engineNotInited}');
      return (error: PlayerErrors.engineNotInited, length: 0.0);
    }
    final ret = SoLoudController().soLoudFFI.getLength(sound.soundHash);
    return (error: PlayerErrors.noError, length: ret);
  }

  /// Seek playing in [time] seconds
  /// [time]
  /// [handle] the sound handle
  /// Returns [PlayerErrors.noError] if success
  /// 
  /// NOTE: when seeking an MP3 file loaded using `mode`=`LoadMode.disk` the
  /// seek operation is performed but there will be delays. This occurs because
  /// the MP3 codec must compute each frame length to gain a new position.
  /// The problem is explained in souloud_wavstream.cpp 
  /// in `WavStreamInstance::seek` function.
  ///
  /// This mode is useful ie for background music, not for a music player
  /// where a seek slider for MP3s is a must.
  /// If you need to seek MP3s without lags, please, use
  /// `mode`=`LoadMode.memory` instead or other supported audio formats!
  ///
  PlayerErrors seek(int handle, double time) {
    if (!isPlayerInited) {
      _log.severe(() => 'seek(): ${PlayerErrors.engineNotInited}');
      return PlayerErrors.engineNotInited;
    }
    final ret = SoLoudController().soLoudFFI.seek(handle, time);
    return PlayerErrors.values[ret];
  }

  /// Get current sound position in seconds
  ///
  /// [handle] the sound handle
  /// Return PlayerErrors.noError if success and position in seconds
  ///
  ({PlayerErrors error, double position}) getPosition(int handle) {
    if (!isPlayerInited) {
      _log.severe(() => 'getPosition(): ${PlayerErrors.engineNotInited}');
      return (error: PlayerErrors.engineNotInited, position: 0.0);
    }
    final ret = SoLoudController().soLoudFFI.getPosition(handle);
    return (error: PlayerErrors.noError, position: ret);
  }

  /// Get current Global volume
  ///
  /// Return PlayerErrors.noError if success and volume
  ///
  ({PlayerErrors error, double volume}) getGlobalVolume() {
    if (!isPlayerInited) {
      _log.severe(() => 'getGlobalVolume(): ${PlayerErrors.engineNotInited}');
      return (error: PlayerErrors.engineNotInited, volume: 0.0);
    }
    final ret = SoLoudController().soLoudFFI.getGlobalVolume();
    return (error: PlayerErrors.noError, volume: ret);
  }

  /// Get current Global volume
  ///
  /// Return PlayerErrors.noError if success
  ///
  PlayerErrors setGlobalVolume(double volume) {
    if (!isPlayerInited) {
      _log.severe(() => 'setGlobalVolume(): ${PlayerErrors.engineNotInited}');
      return PlayerErrors.engineNotInited;
    }
    final ret = SoLoudController().soLoudFFI.setGlobalVolume(volume);
    return PlayerErrors.values[ret];
  }

  /// Get current [handle] volume
  ///
  /// Return PlayerErrors.noError if success and volume
  ///
  ({PlayerErrors error, double volume}) getVolume(int handle) {
    if (!isPlayerInited) {
      _log.severe(() => 'getVolume(): ${PlayerErrors.engineNotInited}');
      return (error: PlayerErrors.engineNotInited, volume: 0.0);
    }
    final ret = SoLoudController().soLoudFFI.getVolume(handle);
    return (error: PlayerErrors.noError, volume: ret);
  }

  /// Set [handle] volume
  ///
  /// Return PlayerErrors.noError if success
  ///
  PlayerErrors setVolume(int handle, double volume) {
    if (!isPlayerInited) {
      _log.severe(() => 'setVolume(): ${PlayerErrors.engineNotInited}');
      return PlayerErrors.engineNotInited;
    }
    final ret = SoLoudController().soLoudFFI.setVolume(handle, volume);
    return PlayerErrors.values[ret];
  }

  /// Check if a handle is still valid
  ///
  /// [handle] handle to check
  /// Return PlayerErrors.noError if success and isvalid==true if valid
  ///
  ({PlayerErrors error, bool isValid}) getIsValidVoiceHandle(int handle) {
    if (!isPlayerInited) {
      _log.severe(
          () => 'getIsValidVoiceHandle(): ${PlayerErrors.engineNotInited}');
      return (error: PlayerErrors.engineNotInited, isValid: false);
    }
    final ret = SoLoudController().soLoudFFI.getIsValidVoiceHandle(handle);
    return (error: PlayerErrors.noError, isValid: ret);
  }

  /// Return a floats matrix of 256x512
  /// Every row are composed of 256 FFT values plus 256 of wave data.
  /// Every time is called, a new row is stored in the
  /// first row and all the previous rows are shifted
  /// up. The last one will be lost.
  ///
  /// [audioData]
  /// Return [PlayerErrors.noError] if success
  ///
  PlayerErrors getAudioTexture2D(
      ffi.Pointer<ffi.Pointer<ffi.Float>> audioData) {
    if (!isPlayerInited || audioData == ffi.nullptr) {
      _log.severe(() => 'getAudioTexture2D(): ${PlayerErrors.engineNotInited}');
      return PlayerErrors.engineNotInited;
    }
    final ret = SoLoudController().soLoudFFI.getAudioTexture2D(audioData);
    _logPlayerError(ret, from: 'getAudioTexture2D() result');
    if (ret != PlayerErrors.noError) {
      return ret;
    }
    if (audioData.value == ffi.nullptr) {
      return PlayerErrors.nullPointer;
    }
    return PlayerErrors.noError;
  }

  /// Smooth FFT data.
  /// When new data is read and the values are decreasing, the new value
  /// will be decreased with an amplitude between the old and the new value.
  /// This will resul on a less shaky visualization.
  ///
  /// [smooth] must be in the [0.0 ~ 1.0] range.
  /// 0 = no smooth
  /// 1 = full smooth
  /// the new value is calculated with:
  /// newFreq = smooth * oldFreq + (1 - smooth) * newFreq
  /// Return [PlayerErrors.noError] if success
  ///
  PlayerErrors setFftSmoothing(double smooth) {
    if (!isPlayerInited) {
      _log.severe(() => 'setFftSmoothing(): ${PlayerErrors.engineNotInited}');
      return PlayerErrors.engineNotInited;
    }
    SoLoudController().soLoudFFI.setFftSmoothing(smooth);
    return PlayerErrors.noError;
  }

  /////////////////////////////////////////
  /// faders
  /////////////////////////////////////////

  /// Smoothly change the global volume over specified time.
  ///
  PlayerErrors fadeGlobalVolume(double to, double time) {
    if (!isPlayerInited) {
      _log.severe(() => 'fadeGlobalVolume(): ${PlayerErrors.engineNotInited}');
      return PlayerErrors.engineNotInited;
    }
    final ret = SoLoudController().soLoudFFI.fadeGlobalVolume(to, time);
    return PlayerErrors.values[ret];
  }

  /// Smoothly change a channel's volume over specified time.
  ///
  PlayerErrors fadeVolume(int handle, double to, double time) {
    if (!isPlayerInited) {
      _log.severe(() => 'fadeVolume(): ${PlayerErrors.engineNotInited}');
      return PlayerErrors.engineNotInited;
    }
    final ret = SoLoudController().soLoudFFI.fadeVolume(handle, to, time);
    return PlayerErrors.values[ret];
  }

  /// Smoothly change a channel's pan setting over specified time.
  ///
  PlayerErrors fadePan(int handle, double to, double time) {
    if (!isPlayerInited) {
      _log.severe(() => 'fadePan(): ${PlayerErrors.engineNotInited}');
      return PlayerErrors.engineNotInited;
    }
    final ret = SoLoudController().soLoudFFI.fadePan(handle, to, time);
    return PlayerErrors.values[ret];
  }

  /// Smoothly change a channel's relative play speed over specified time.
  ///
  PlayerErrors fadeRelativePlaySpeed(int handle, double to, double time) {
    if (!isPlayerInited) {
      _log.severe(
          () => 'fadeRelativePlaySpeed(): ${PlayerErrors.engineNotInited}');
      return PlayerErrors.engineNotInited;
    }
    final ret =
        SoLoudController().soLoudFFI.fadeRelativePlaySpeed(handle, to, time);
    return PlayerErrors.values[ret];
  }

  /// After specified time, pause the channel.
  ///
  PlayerErrors schedulePause(int handle, double time) {
    if (!isPlayerInited) {
      _log.severe(() => 'schedulePause(): ${PlayerErrors.engineNotInited}');
      return PlayerErrors.engineNotInited;
    }
    final ret = SoLoudController().soLoudFFI.schedulePause(handle, time);
    return PlayerErrors.values[ret];
  }

  /// After specified time, stop the channel.
  ///
  PlayerErrors scheduleStop(int handle, double time) {
    if (!isPlayerInited) {
      _log.severe(() => 'scheduleStop(): ${PlayerErrors.engineNotInited}');
      return PlayerErrors.engineNotInited;
    }
    final ret = SoLoudController().soLoudFFI.scheduleStop(handle, time);
    return PlayerErrors.values[ret];
  }

  /// Set fader to oscillate the volume at specified frequency.
  ///
  PlayerErrors oscillateVolume(
      int handle, double from, double to, double time) {
    if (!isPlayerInited) {
      _log.severe(() => 'oscillateVolume(): ${PlayerErrors.engineNotInited}');
      return PlayerErrors.engineNotInited;
    }
    final ret =
        SoLoudController().soLoudFFI.oscillateVolume(handle, from, to, time);
    return PlayerErrors.values[ret];
  }

  /// Set fader to oscillate the panning at specified frequency.
  ///
  PlayerErrors oscillatePan(int handle, double from, double to, double time) {
    if (!isPlayerInited) {
      _log.severe(() => 'oscillatePan(): ${PlayerErrors.engineNotInited}');
      return PlayerErrors.engineNotInited;
    }
    final ret =
        SoLoudController().soLoudFFI.oscillatePan(handle, from, to, time);
    return PlayerErrors.values[ret];
  }

  /// Set fader to oscillate the relative play speed at specified frequency.
  ///
  PlayerErrors oscillateRelativePlaySpeed(
      int handle, double from, double to, double time) {
    if (!isPlayerInited) {
      _log.severe('oscillateRelativePlaySpeed(): '
          '${PlayerErrors.engineNotInited}');
      return PlayerErrors.engineNotInited;
    }
    final ret = SoLoudController()
        .soLoudFFI
        .oscillateRelativePlaySpeed(handle, from, to, time);
    return PlayerErrors.values[ret];
  }

  /// Set fader to oscillate the global volume at specified frequency.
  ///
  PlayerErrors oscillateGlobalVolume(double from, double to, double time) {
    if (!isPlayerInited) {
      _log.severe(
          () => 'oscillateGlobalVolume(): ${PlayerErrors.engineNotInited}');
      return PlayerErrors.engineNotInited;
    }
    final ret =
        SoLoudController().soLoudFFI.oscillateGlobalVolume(from, to, time);
    return PlayerErrors.values[ret];
  }

  // ////////////////////////////////////////////////
  // Below all the methods implemented with FFI for the capture
  // ////////////////////////////////////////////////

  /// List available input devices. Useful on desktop to choose
  /// which input device to use.
  ///
  List<CaptureDevice> listCaptureDevices() {
    return SoLoudController().captureFFI.listCaptureDevices();
  }

  /// Initialize input device with [deviceID].
  ///
  /// Return [CaptureErrors.captureNoError] if no error.
  ///
  CaptureErrors initCapture({int deviceID = -1}) {
    final ret = SoLoudController().captureFFI.initCapture(deviceID);
    _logCaptureError(ret, from: 'initCapture() result');
    if (ret == CaptureErrors.captureNoError) {
      isCaptureInited = true;
      audioEvent.add(AudioEvent.captureStarted);
    }

    return ret;
  }

  /// Get the status of the device.
  ///
  bool isCaptureInitialized() {
    return SoLoudController().captureFFI.isCaptureInited();
  }

  /// Returns true if the device is capturing audio.
  ///
  bool isCaptureStarted() {
    return SoLoudController().captureFFI.isCaptureStarted();
  }

  /// Stop and deinit capture device.
  ///
  /// Return [CaptureErrors.captureNoError] if no error.
  ///
  CaptureErrors stopCapture() {
    final ret = SoLoudController().captureFFI.stopCapture();
    _logCaptureError(ret, from: 'stopCapture() result');
    if (ret == CaptureErrors.captureNoError) {
      isCaptureInited = false;
      audioEvent.add(AudioEvent.captureStopped);
    }
    return ret;
  }

  /// Start capturing audio data.
  ///
  /// Return [CaptureErrors.captureNoError] if no error
  ///
  CaptureErrors startCapture() {
    final ret = SoLoudController().captureFFI.startCapture();
    _logCaptureError(ret, from: 'startCapture() result');
    if (ret == CaptureErrors.captureNoError) {
      audioEvent.add(AudioEvent.captureStarted);
    }
    return ret;
  }

  /// Return a floats matrix of 256x512
  /// Every row are composed of 256 FFT values plus 256 of wave data
  /// Every time is called, a new row is stored in the
  /// first row and all the previous rows are shifted
  /// up (the last one will be lost).
  ///
  /// Return [CaptureErrors.captureNoError] if no error.
  ///
  CaptureErrors getCaptureAudioTexture2D(
      ffi.Pointer<ffi.Pointer<ffi.Float>> audioData) {
    if (!isCaptureInited || audioData == ffi.nullptr) {
      _log.severe(() =>
          'getCaptureAudioTexture2D(): ${CaptureErrors.captureNotInited}');
      return CaptureErrors.captureNotInited;
    }

    final ret =
        SoLoudController().captureFFI.getCaptureAudioTexture2D(audioData);
    _logCaptureError(ret, from: 'getCaptureAudioTexture2D() result');

    if (ret != CaptureErrors.captureNoError) {
      return ret;
    }
    if (audioData.value == ffi.nullptr) {
      _logCaptureError(CaptureErrors.nullPointer,
          from: 'getCaptureAudioTexture2D() result');
      return CaptureErrors.nullPointer;
    }
    return CaptureErrors.captureNoError;
  }

  /// Smooth FFT data.
  ///
  /// When new data is read and the values are decreasing, the new value will be
  /// decreased with an amplitude between the old and the new value.
  /// This will resul on a less shaky visualization.
  /// [smooth] must be in the [0.0 ~ 1.0] range.
  /// 0 = no smooth
  /// 1 = full smooth
  /// the new value is calculated with:
  /// newFreq = smooth * oldFreq + (1 - smooth) * newFreq
  ///
  /// Return [CaptureErrors.captureNoError] if no error.
  ///
  CaptureErrors setCaptureFftSmoothing(double smooth) {
    final ret = SoLoudController().captureFFI.setCaptureFftSmoothing(smooth);
    _logCaptureError(ret, from: 'setCaptureFftSmoothing() result');
    return ret;
  }

  /////////////////////////////////////////
  /// Filters
  /////////////////////////////////////////

  /// Check if the given filter is active or not.
  ///
  /// [filterType] filter to check
  /// Returns [PlayerErrors.noError] if no errors and the index of
  /// the given filter (-1 if the filter is not active)
  ///
  ({PlayerErrors error, int index}) isFilterActive(FilterType filterType) {
    final ret = SoLoudController().soLoudFFI.isFilterActive(filterType.index);
    return ret;
  }

  /// Get parameters names of the given filter.
  ///
  /// [filterType] filter to get param names
  /// Returns [PlayerErrors.noError] if no errors and the list of param names
  ///
  ({PlayerErrors error, List<String> names}) getFilterParamNames(
      FilterType filterType) {
    final ret =
        SoLoudController().soLoudFFI.getFilterParamNames(filterType.index);
    _logPlayerError(ret.error, from: 'getFilterParamNames() result');
    return ret;
  }

  /// Add the filter [filterType].
  ///
  /// [filterType] filter to add
  /// Returns [PlayerErrors.noError] if no errors
  ///
  PlayerErrors addGlobalFilter(FilterType filterType) {
    final ret = SoLoudController().soLoudFFI.addGlobalFilter(filterType.index);
    final error = PlayerErrors.values[ret];
    _logPlayerError(error, from: 'addGlobalFilter() result');
    return error;
  }

  /// Remove the filter [filterType].
  ///
  /// [filterType] filter to remove
  /// Returns [PlayerErrors.noError] if no errors
  ///
  PlayerErrors removeGlobalFilter(FilterType filterType) {
    final ret =
        SoLoudController().soLoudFFI.removeGlobalFilter(filterType.index);
    final error = PlayerErrors.values[ret];
    _logPlayerError(error, from: 'removeGlobalFilter() result');
    return error;
  }

  /// Set the effect parameter with id [attributeId]
  /// of [filterType] with [value] value.
  ///
  /// [filterType] filter to modify a param
  /// Returns [PlayerErrors.noError] if no errors
  ///
  PlayerErrors setFxParams(
      FilterType filterType, int attributeId, double value) {
    final ret = SoLoudController()
        .soLoudFFI
        .setFxParams(filterType.index, attributeId, value);
    final error = PlayerErrors.values[ret];
    _logPlayerError(error, from: 'setFxParams() result');
    return error;
  }

  /// Get the effect parameter with id [attributeId] of [filterType].
  ///
  /// [filterType] filter to modify a param
  /// Returns the value of param
  ///
  double getFxParams(FilterType filterType, int attributeId) {
    final ret =
        SoLoudController().soLoudFFI.getFxParams(filterType.index, attributeId);
    return ret;
  }

  // ////////////////////////////////////////////////
  // Below all the methods implemented with FFI for the 3D audio
  // more info: https://solhsa.com/soloud/core3d.html
  //
  // coordinate system is right handed
  //           Y
  //           ^
  //           |
  //           |
  //           |
  //           --------> X
  //          /
  //         /
  //        Z
  // ////////////////////////////////////////////////

  /// play3d() is the 3d version of the play() call.
  ///
  /// Returns the handle of the sound, 0 if error.
  ///
  Future<({PlayerErrors error, SoundProps sound, int newHandle})> play3d(
    SoundProps sound,
    double posX,
    double posY,
    double posZ, {
    double velX = 0,
    double velY = 0,
    double velZ = 0,
    double volume = 1,
    bool paused = false,
  }) async {
    if (!isPlayerInited) {
      _log.severe(() => 'play3d(): ${PlayerErrors.engineNotInited}');
      return (error: PlayerErrors.engineNotInited, sound: sound, newHandle: 0);
    }
    _mainToIsolateStream?.send(
      {
        'event': MessageEvents.play3d,
        'args': (
          soundHash: sound.soundHash,
          posX: posX,
          posY: posY,
          posZ: posZ,
          velX: velX,
          velY: velY,
          velZ: velZ,
          volume: volume,
          paused: paused
        ),
      },
    );
    final ret = (await _waitForEvent(
      MessageEvents.play3d,
      (
        soundHash: sound.soundHash,
        posX: posX,
        posY: posY,
        posZ: posZ,
        velX: velX,
        velY: velY,
        velZ: velZ,
        volume: volume,
        paused: paused
      ),
    )) as ({PlayerErrors error, int newHandle});
    _logPlayerError(ret.error, from: 'play3d() result');
    try {
      /// add the new handle to the sound
      activeSounds
          .firstWhere((s) => s.soundHash == sound.soundHash)
          .handle
          .add(ret.newHandle);
      sound.handle.add(ret.newHandle);
    } catch (e, s) {
      _log.severe(
          () => 'play3d(): soundHash ${sound.soundHash} not found', e, s);
      return (
        error: PlayerErrors.soundHashNotFound,
        sound: sound,
        newHandle: 0
      );
    }
    return (
      error: PlayerErrors.noError,
      sound: sound,
      newHandle: ret.newHandle
    );
  }

  /// Since SoLoud has no knowledge of the scale of your coordinates,
  /// you may need to adjust the speed of sound for these effects
  /// to work correctly. The default value is 343, which assumes
  /// that your world coordinates are in meters (where 1 unit is 1 meter),
  /// and that the environment is dry air at around 20 degrees Celsius.
  ///
  void set3dSoundSpeed(double speed) {
    SoLoudController().soLoudFFI.set3dSoundSpeed(speed);
  }

  /// Get the sound speed
  ///
  double get3dSoundSpeed() {
    return SoLoudController().soLoudFFI.get3dSoundSpeed();
  }

  /// You can set the position, at-vector, up-vector and velocity
  /// parameters of the 3d audio listener with one call.
  ///
  void set3dListenerParameters(
      double posX,
      double posY,
      double posZ,
      double atX,
      double atY,
      double atZ,
      double upX,
      double upY,
      double upZ,
      double velocityX,
      double velocityY,
      double velocityZ) {
    SoLoudController().soLoudFFI.set3dListenerParameters(posX, posY, posZ, atX,
        atY, atZ, upX, upY, upZ, velocityX, velocityY, velocityZ);
  }

  /// You can set the position parameter of the 3d audio listener.
  ///
  void set3dListenerPosition(double posX, double posY, double posZ) {
    SoLoudController().soLoudFFI.set3dListenerPosition(posX, posY, posZ);
  }

  /// You can set the "at" vector parameter of the 3d audio listener.
  ///
  void set3dListenerAt(double atX, double atY, double atZ) {
    SoLoudController().soLoudFFI.set3dListenerAt(atX, atY, atZ);
  }

  /// You can set the "up" vector parameter of the 3d audio listener.
  ///
  void set3dListenerUp(double upX, double upY, double upZ) {
    SoLoudController().soLoudFFI.set3dListenerUp(upX, upY, upZ);
  }

  /// You can set the listener's velocity vector parameter.
  ///
  void set3dListenerVelocity(
      double velocityX, double velocityY, double velocityZ) {
    SoLoudController()
        .soLoudFFI
        .set3dListenerVelocity(velocityX, velocityY, velocityZ);
  }

  /// You can set the position and velocity parameters of a live
  /// 3d audio source with one call.
  ///
  void set3dSourceParameters(int handle, double posX, double posY, double posZ,
      double velocityX, double velocityY, double velocityZ) {
    SoLoudController().soLoudFFI.set3dSourceParameters(
        handle, posX, posY, posZ, velocityX, velocityY, velocityZ);
  }

  /// You can set the position parameters of a live 3d audio source.
  ///
  void set3dSourcePosition(int handle, double posX, double posY, double posZ) {
    SoLoudController().soLoudFFI.set3dSourcePosition(handle, posX, posY, posZ);
  }

  /// You can set the velocity parameters of a live 3d audio source.
  ///
  void set3dSourceVelocity(
      int handle, double velocityX, double velocityY, double velocityZ) {
    SoLoudController()
        .soLoudFFI
        .set3dSourceVelocity(handle, velocityX, velocityY, velocityZ);
  }

  /// You can set the minimum and maximum distance parameters
  /// of a live 3d audio source.
  ///
  void set3dSourceMinMaxDistance(
      int handle, double minDistance, double maxDistance) {
    SoLoudController()
        .soLoudFFI
        .set3dSourceMinMaxDistance(handle, minDistance, maxDistance);
  }

  /// You can change the attenuation model and rolloff factor parameters of
  /// a live 3d audio source.
  /// ```
  /// 0 NO_ATTENUATION        No attenuation
  /// 1 INVERSE_DISTANCE      Inverse distance attenuation model
  /// 2 LINEAR_DISTANCE       Linear distance attenuation model
  /// 3 EXPONENTIAL_DISTANCE  Exponential distance attenuation model
  /// ```
  /// see https://solhsa.com/soloud/concepts3d.html
  ///
  void set3dSourceAttenuation(
    int handle,
    int attenuationModel,
    double attenuationRolloffFactor,
  ) {
    SoLoudController().soLoudFFI.set3dSourceAttenuation(
          handle,
          attenuationModel,
          attenuationRolloffFactor,
        );
  }

  /// You can change the doppler factor of a live 3d audio source.
  ///
  void set3dSourceDopplerFactor(int handle, double dopplerFactor) {
    SoLoudController()
        .soLoudFFI
        .set3dSourceDopplerFactor(handle, dopplerFactor);
  }

  /// Utility method that logs a [Level.SEVERE] message if [playerError]
  /// is anything other than [PlayerErrors.noError].
  ///
  /// Optionally takes a [from] string, so that it can construct messages
  /// with more context:
  ///
  /// ```dart
  /// _logIfPlayerError(result, from: 'play()');
  /// ```
  ///
  /// The code above may produce a log record such as:
  ///
  /// ```text
  /// [SoLoud] play(): PlayerError.invalidParameter
  /// ```
  void _logPlayerError(PlayerErrors playerError, {String? from}) {
    if (playerError == PlayerErrors.noError) {
      return;
    }

    if (!_log.isLoggable(Level.SEVERE)) {
      // Do not do extra work if the logger isn't listening.
      return;
    }

    final strBuf = StringBuffer();
    if (from != null) {
      strBuf.write('$from: ');
    }
    strBuf.write(playerError.toString());
    _log.severe(strBuf.toString());
  }

  /// Same as [_logPlayerError], but for [CaptureErrors].
  void _logCaptureError(CaptureErrors captureError, {String? from}) {
    if (captureError == CaptureErrors.captureNoError) {
      return;
    }

    if (!_log.isLoggable(Level.SEVERE)) {
      // Do not do extra work if the logger isn't listening.
      return;
    }

    final strBuf = StringBuffer();
    if (from != null) {
      strBuf.write('$from: ');
    }
    strBuf.write(captureError.toString());
    _log.severe(strBuf.toString());
  }
}<|MERGE_RESOLUTION|>--- conflicted
+++ resolved
@@ -159,15 +159,8 @@
           final sound = activeSounds.firstWhere(
             (sound) => sound.soundHash == data.sound.soundHash,
             orElse: () {
-<<<<<<< HEAD
               _log.info(() => 'Received an event for sound with handle: '
                   "${data.handle} but such sound isn't among activeSounds.");
-=======
-              /// TODO: replace with pkg:logger
-              debugPrint('Receive an event for sound with handle: '
-                  '${data.handle} but there is not that sound! '
-                  'Call the Police!');
->>>>>>> da58569d
               return SoundProps(0);
             },
           );
@@ -781,7 +774,8 @@
   }
 
   /// Seek playing in [time] seconds
-  /// [time]
+  ///
+  /// [time] the time to seek
   /// [handle] the sound handle
   /// Returns [PlayerErrors.noError] if success
   /// 
