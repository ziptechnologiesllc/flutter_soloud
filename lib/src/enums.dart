--- conflicted
+++ resolved
@@ -101,19 +101,15 @@
 
   /// "Fourier" saw wave; less noisy
   fSaw,
-<<<<<<< HEAD
-}
-=======
 }
 
 /// The way an audio file is loaded.
-enum LoadMode {  
+enum LoadMode {
   /// Load and decompress the audio file into RAM.
   /// Less CPU, more memory allocated, low latency.
-  memory,  
+  memory,
 
   /// Keep the file on disk and only load chunks as needed.
   /// More CPU, less memory allocated, seeking lags with MP3s.
-  disk,  
-}  
->>>>>>> 9c07c651
+  disk,
+}  