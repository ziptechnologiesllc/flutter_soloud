import 'dart:io';
import 'dart:math';

import 'package:flutter/foundation.dart';
import 'package:flutter_soloud/src/enums.dart';
import 'package:flutter_soloud/src/soloud.dart';
import 'package:flutter_soloud/src/utils/assets_manager.dart';
import 'package:http/http.dart' as http;
import 'package:logging/logging.dart';
import 'package:path_provider/path_provider.dart';

/// The `SoloudTools` class provides static methods to load audio files
/// from various sources, including assets, local files, and URLs.
///
class SoloudTools {
  static final Logger _log = Logger('flutter_soloud.SoloudTools');

  /// Loads an audio file from the assets folder.
  ///
  static Future<SoundProps?> loadFromAssets(
    String path, {
    LoadMode mode = LoadMode.memory,
  }) async {
    final f = await AssetsManager.getAssetFile(path);
    if (f == null) {
      _log.severe('Load from assets failed: Sound is null');
      return null;
    }

    return _finallyLoadFile(f, mode: mode);
  }

  /// Loads an audio file from the local file system.
  ///
  static Future<SoundProps?> loadFromFile(
    String path, {
    LoadMode mode = LoadMode.memory,
  }) async {
    final file = File(path);
    if (file.existsSync()) {
      return _finallyLoadFile(file, mode: mode);
    } else {
      _log.severe('Load from file failed: File does not exist');
      return null;
    }
  }

  /// Fetches an audio file from a URL and loads it into the memory.
  ///
  static Future<SoundProps?> loadFromUrl(
    String url, {
    LoadMode mode = LoadMode.memory,
  }) async {
    try {
      final tempDir = await getTemporaryDirectory();
      final tempPath = tempDir.path;
      final filePath = '$tempPath${Platform.pathSeparator}${shortHash(url)}';
      final file = File(filePath);

      if (!file.existsSync()) {
        final response = await http.get(Uri.parse(url));
        if (response.statusCode == 200) {
          final byteData = response.bodyBytes;
          final buffer = byteData.buffer;
          await file.create(recursive: true);
          await file.writeAsBytes(
            buffer.asUint8List(byteData.offsetInBytes, byteData.lengthInBytes),
          );
        } else {
          _log.severe(() => 'Failed to fetch file from URL: $url');
          return null;
        }
      }
<<<<<<< HEAD
      return _finallyLoadFile(file);
    } catch (e, s) {
      _log.severe('Error while fetching file', e, s);
=======
      return _finallyLoadFile(file, mode: mode);
    } catch (e) {
      debugPrint('Error while fetching file: $e');
>>>>>>> da58569d
      return null;
    }
  }

  /// Let SoLoud try to load the file
  ///
  static Future<SoundProps?> _finallyLoadFile(
    File file, {
    LoadMode mode = LoadMode.memory,
  }) async {
    final result = await SoLoud().loadFile(file.path, mode: mode);
    if (!(result.error == PlayerErrors.noError ||
        result.error == PlayerErrors.fileAlreadyLoaded)) {
      return null;
    }
    return result.sound;
  }

  /// Returns a list of the 12 SoundProps (notes) of the given octave
  ///
  /// [octave] usually from 0 to 4
  static Future<List<SoundProps>> initSounds({
    int octave = 3,
    WaveForm waveForm = WaveForm.sin,
    bool superwave = true,
  }) async {
    assert(octave >= 0 && octave <= 4, '0 >= octave <= 4 is not true!');
    final startingFreq = 55.0 * (pow(2, (12 * octave) / 12));
    final notes = <SoundProps>[];
    for (var index = 0; index < 12; index++) {
      final ret = await SoLoud().loadWaveform(
        waveForm,
        true,
        0.25,
        1,
      );
      if (ret.error != PlayerErrors.noError) return [];
      final freq = startingFreq * (pow(2, index / 12));
      SoLoud().setWaveformFreq(ret.sound!, freq);
      SoLoud().setWaveformSuperWave(ret.sound!, superwave);
      notes.add(ret.sound!);
    }
    return notes;
  }
}<|MERGE_RESOLUTION|>--- conflicted
+++ resolved
@@ -71,15 +71,9 @@
           return null;
         }
       }
-<<<<<<< HEAD
-      return _finallyLoadFile(file);
+      return _finallyLoadFile(file, mode: mode);
     } catch (e, s) {
       _log.severe('Error while fetching file', e, s);
-=======
-      return _finallyLoadFile(file, mode: mode);
-    } catch (e) {
-      debugPrint('Error while fetching file: $e');
->>>>>>> da58569d
       return null;
     }
   }
