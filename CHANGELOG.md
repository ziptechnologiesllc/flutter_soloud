<<<<<<< HEAD
#### 1.2.5 (2 Mar 2024)
- updated mp3, flac and wav decoders
- updated miniaudio to 0.11.21
- fixed doppler effect in 3D audio example

#### 1.2.4
- fixed compilation on Windows

#### 1.2.3
- fixed compilation on iOS and macOS

=======
#### 1.2.xx
- added `mode` property to `Soloud.loadFile()` and `SoloudTools.loadFrom*` to prevent to load the whole audio data into memory:
    - *LoadMode.memory* by default. Means less CPU, more memory allocated.
    - *LoadMode.disk* means more CPU, less memory allocated. Lags can occurs while seeking MP3s, especially when using a slider..

#### 1.2.4
fixed compilation on Windows

#### 1.2.3
fixed compilation on iOS and macOS

>>>>>>> 9c07c651
#### 1.2.2
- waveform example page updated with sound FXs
- added sound FXs
    - biquadResonantFilter
    - eqFilter
    - echoFilter
    - lofiFilter
    - flangerFilter
    - bassboostFilter
    - waveShaperFilter
    - robotizeFilter
    - freeverbFilter

#### 1.2.1
- binded some more SoLoud functionalities:
    - fadeGlobalVolume
    - fadeVolume
    - fadePan
    - fadeRelativePlaySpeed
    - schedulePause
    - scheduleStop
    - oscillateVolume
    - oscillatePan
    - oscillateRelativePlaySpeed
    - oscillateGlobalVolume
- waveform example page updated

#### 1.2.0
- added waveform generator
- added a test page for waveform
- added some tests in `tests` dir
- miniaudio updated to v0.11.18

#### 1.1.1
- *SoLoud().loadFile* now can return *PlayerErrors.fileAlreadyLoaded* when a sound has already been loaded previously. It still return the SoundProps sound. It's not a breaking error.
- added *Soloud().disposeAllSound* to stop and dispose all active sounds

**breaking change**: *Soloud().stopSound* has been renamed to *Soloud().disposeSound*

#### 1.1.0
added load sound tools:
- SoloudLoadingTool.loadFromAssets()
- SoloudLoadingTool.loadFromFile()
- SoloudLoadingTool.loadFromUrl()

added also a spin around example

#### 1.0.0
- added 3D audio with example

#### 0.9.0
- added capture from microphone with example

#### [...]

#### 0.1.0

Initial release:
* Supported on Linux, Windows, Mac, Android, and iOS
* Multiple voices, capable of playing different sounds simultaneously or even repeating the same sound multiple times on top of each other
* Includes a speech synthesizer
* Supports various common formats such as 8, 16, and 32-bit WAVs, floating point WAVs, OGG, MP3, and FLAC
* Enables real-time retrieval of audio FFT and wave data
<|MERGE_RESOLUTION|>--- conflicted
+++ resolved
@@ -1,28 +1,19 @@
-<<<<<<< HEAD
+#### 1.2.xx
+- added `mode` property to `Soloud.loadFile()` and `SoloudTools.loadFrom*` to prevent to load the whole audio data into memory:
+    - *LoadMode.memory* by default. Means less CPU, more memory allocated.
+    - *LoadMode.disk* means more CPU, less memory allocated. Lags can occurs while seeking MP3s, especially when using a slider.
+
 #### 1.2.5 (2 Mar 2024)
 - updated mp3, flac and wav decoders
 - updated miniaudio to 0.11.21
 - fixed doppler effect in 3D audio example
 
-#### 1.2.4
-- fixed compilation on Windows
+## 1.2.4
+fixed compilation on Windows
 
 #### 1.2.3
 - fixed compilation on iOS and macOS
 
-=======
-#### 1.2.xx
-- added `mode` property to `Soloud.loadFile()` and `SoloudTools.loadFrom*` to prevent to load the whole audio data into memory:
-    - *LoadMode.memory* by default. Means less CPU, more memory allocated.
-    - *LoadMode.disk* means more CPU, less memory allocated. Lags can occurs while seeking MP3s, especially when using a slider..
-
-#### 1.2.4
-fixed compilation on Windows
-
-#### 1.2.3
-fixed compilation on iOS and macOS
-
->>>>>>> 9c07c651
 #### 1.2.2
 - waveform example page updated with sound FXs
 - added sound FXs
@@ -76,8 +67,6 @@
 #### 0.9.0
 - added capture from microphone with example
 
-#### [...]
-
 #### 0.1.0
 
 Initial release:
