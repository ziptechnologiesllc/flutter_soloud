--- conflicted
+++ resolved
@@ -114,11 +114,7 @@
                 const SizedBox(width: 8),
                 ElevatedButton(
                   onPressed: () async {
-<<<<<<< HEAD
-                    final ret = await SoLoudTools.loadFromAssets(
-=======
                     final ret = await SoLoud.instance.loadAsset(
->>>>>>> f13c73f7
                       'assets/audio/8_bit_mentality.mp3',
                     );
                     if (ret.error != PlayerErrors.noError) {
