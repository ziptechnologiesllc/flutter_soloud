--- conflicted
+++ resolved
@@ -95,11 +95,7 @@
     }
 
     /// load the audio file
-<<<<<<< HEAD
-    currentSound = await SoLoudTools.loadFromUrl(
-=======
     final ret = await SoLoud.instance.loadUrl(
->>>>>>> f13c73f7
       'https://www.learningcontainer.com/wp-content/uploads/2020/02/Kalimba.mp3',
     );
     if (ret.error != PlayerErrors.noError) return;
@@ -128,13 +124,9 @@
     }
 
     /// load the audio file
-<<<<<<< HEAD
-    currentSound = await SoLoudTools.loadFromAssets('assets/audio/siren.mp3');
-=======
     final ret = await SoLoud.instance.loadAsset('assets/audio/siren.mp3');
     if (ret.error != PlayerErrors.noError) return;
     currentSound = ret.sound;
->>>>>>> f13c73f7
 
     /// play it
     final playRet = await SoLoud.instance.play3d(
