--- conflicted
+++ resolved
@@ -242,14 +242,8 @@
 }
 
 Future<void> loadAsset() async {
-<<<<<<< HEAD
-  currentSound = await SoLoudTools.loadFromAssets(
-    'assets/audio/explosion.mp3',
-  );
-=======
   final ret = await SoLoud.instance.loadAsset('assets/audio/explosion.mp3');
   currentSound = ret.sound;
->>>>>>> f13c73f7
   assert(currentSound != null, 'loadFromAssets() failed!');
 
   currentSound!.soundEvents.stream.listen((event) {
